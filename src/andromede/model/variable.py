# Copyright (c) 2024, RTE (https://www.rte-france.com)
#
# See AUTHORS.txt
#
# This Source Code Form is subject to the terms of the Mozilla Public
# License, v. 2.0. If a copy of the MPL was not distributed with this
# file, You can obtain one at http://mozilla.org/MPL/2.0/.
#
# SPDX-License-Identifier: MPL-2.0
#
# This file is part of the Antares project.

<<<<<<< HEAD
from dataclasses import dataclass, field
from enum import Enum
from typing import Any, Optional
=======
from dataclasses import dataclass
from typing import Optional
>>>>>>> 423ed146

from andromede.expression import ExpressionNode
from andromede.expression.degree import is_constant
from andromede.expression.equality import expressions_equal
from andromede.expression.indexing_structure import IndexingStructure
from andromede.model.common import ProblemContext, ValueType


@dataclass
class Variable:
    """
    A decision variable of the model.
    """

    name: str
    data_type: ValueType
    lower_bound: Optional[ExpressionNode]
    upper_bound: Optional[ExpressionNode]
    structure: IndexingStructure
    context: ProblemContext

    def __post_init__(self) -> None:
        if self.lower_bound and not is_constant(self.lower_bound):
            raise ValueError("Lower bounds of variables must be constant")
        if self.upper_bound and not is_constant(self.upper_bound):
            raise ValueError("Upper bounds of variables must be constant")

    def __eq__(self, other: Any) -> bool:
        if not isinstance(other, Variable):
            return False
        return (
            self.name == other.name
            and self.data_type == other.data_type
            and _expressions_equal_if_present(self.lower_bound, other.lower_bound)
            and _expressions_equal_if_present(self.upper_bound, other.upper_bound)
            and self.structure == other.structure
        )


def _expressions_equal_if_present(
    lhs: Optional[ExpressionNode], rhs: Optional[ExpressionNode]
) -> bool:
    if lhs is None and rhs is None:
        return True
    elif lhs is None or rhs is None:
        return False
    else:
        return expressions_equal(lhs, rhs)


def int_variable(
    name: str,
    lower_bound: Optional[ExpressionNode] = None,
    upper_bound: Optional[ExpressionNode] = None,
    structure: IndexingStructure = IndexingStructure(True, True),
    context: ProblemContext = ProblemContext.OPERATIONAL,
) -> Variable:
    return Variable(
        name, ValueType.INTEGER, lower_bound, upper_bound, structure, context
    )


def float_variable(
    name: str,
    lower_bound: Optional[ExpressionNode] = None,
    upper_bound: Optional[ExpressionNode] = None,
    structure: IndexingStructure = IndexingStructure(True, True),
    context: ProblemContext = ProblemContext.OPERATIONAL,
) -> Variable:
    return Variable(name, ValueType.FLOAT, lower_bound, upper_bound, structure, context)<|MERGE_RESOLUTION|>--- conflicted
+++ resolved
@@ -10,14 +10,8 @@
 #
 # This file is part of the Antares project.
 
-<<<<<<< HEAD
-from dataclasses import dataclass, field
-from enum import Enum
+from dataclasses import dataclass
 from typing import Any, Optional
-=======
-from dataclasses import dataclass
-from typing import Optional
->>>>>>> 423ed146
 
 from andromede.expression import ExpressionNode
 from andromede.expression.degree import is_constant
