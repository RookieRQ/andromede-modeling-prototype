--- conflicted
+++ resolved
@@ -27,7 +27,6 @@
         scenario = self.scenario or other.scenario
         return IndexingStructure(time, scenario)
 
-<<<<<<< HEAD
 
 # Contrary to IndexingStructure, time and scenario are integers to "count/identify" the constraint whereas IndexingStructure is used used to know whether or not an expression is indexed by time or scenario.
 @dataclass(frozen=True)
@@ -41,7 +40,6 @@
 
     def __str__(self) -> str:
         return f"t{self.time}_s{self.scenario}"
-=======
     def is_time_varying(self) -> bool:
         return self.time
 
@@ -52,5 +50,4 @@
         return self.is_time_varying() and self.is_scenario_varying()
 
     def is_constant(self) -> bool:
-        return (not self.is_time_varying()) and (not self.is_scenario_varying())
->>>>>>> 9a6e24f6
+        return (not self.is_time_varying()) and (not self.is_scenario_varying())